--- conflicted
+++ resolved
@@ -154,29 +154,6 @@
 			require.NotEmpty(t, dqedNodes)
 
 			// Set timestamp back by the number of days we want to save
-<<<<<<< HEAD
-			timestamp := time.Now().UTC().AddDate(0, 0, -days).Truncate(time.Millisecond)
-			start := timestamp
-			firstTimestamp := start
-
-			for i := 0; i < days; i++ {
-				err := planet.Satellites[0].DB.StoragenodeAccounting().SaveTallies(ctx, timestamp, testData[i].nodeData)
-				require.NoError(t, err)
-				err = saveBW(ctx, planet, testData[i].bwTotals, timestamp)
-				require.NoError(t, err)
-
-				err = planet.Satellites[0].Accounting.Rollup.Rollup(ctx)
-				require.NoError(t, err)
-
-				// Assert that RollupStorage deleted all tallies before Config.Orders.Expiration
-				raw, err := planet.Satellites[0].DB.StoragenodeAccounting().GetTallies(ctx)
-				require.NoError(t, err)
-				for _, r := range raw {
-					assert.WithinDuration(t, timestamp, r.IntervalEndTime, planet.Satellites[0].Accounting.Rollup.OrderExpiration)
-					thisDay := r.IntervalEndTime.Sub(firstTimestamp) / (24 * time.Hour)
-					assert.Equal(t, testData[thisDay].nodeData[r.NodeID], r.DataTotal)
-				}
-=======
 			initialTime := time.Now().UTC().AddDate(0, 0, -days)
 			currentTime := initialTime
 
@@ -187,7 +164,6 @@
 				storageNodeID := storageNode.ID()
 				bwTotals[storageNodeID] = []int64{putAmount, getAmount, getAuditAmount, getRepairAmount, putRepairAmount}
 			}
->>>>>>> 9de1617d
 
 			// Create 5 days worth of tally and rollup data.
 			// Add one additional day of data since the rollup service will truncate data from the most recent day.
@@ -199,31 +175,6 @@
 				// storagenode storage tallies that exist before the last rollup should be deleted.
 				require.NoError(t, satellitePeer.Accounting.Rollup.Rollup(ctx))
 
-<<<<<<< HEAD
-				rows, err := planet.Satellites[0].DB.StoragenodeAccounting().QueryPaymentInfo(ctx, start, end)
-				require.NoError(t, err)
-				if i == 0 { // we need at least two days for rollup to work
-					assert.Equal(t, 0, len(rows))
-					continue
-				}
-				// the number of rows should be number of nodes
-				assert.Equal(t, len(planet.StorageNodes), len(rows))
-
-				// verify data is correct
-				for _, r := range rows {
-					totals := expectedTotals(testData, r.NodeID, i)
-					assert.Equal(t, int64(totals[0]), r.PutTotal)
-					assert.Equal(t, int64(totals[1]), r.GetTotal)
-					assert.Equal(t, int64(totals[2]), r.GetAuditTotal)
-					assert.Equal(t, int64(totals[3]), r.GetRepairTotal)
-					assert.Equal(t, totals[4], r.AtRestTotal)
-					assert.NotEmpty(t, r.Wallet)
-					if dqedNodes[r.NodeID] {
-						assert.NotNil(t, r.Disqualified)
-					} else {
-						assert.Nil(t, r.Disqualified)
-					}
-=======
 				currentTime = currentTime.Add(24 * time.Hour)
 			}
 
@@ -243,7 +194,6 @@
 					assert.NotNil(t, row.Disqualified)
 				} else {
 					assert.Nil(t, row.Disqualified)
->>>>>>> 9de1617d
 				}
 			}
 			// Confirm there are only storage tally rows for the last time tally ran for each storage node.
